import argparse
import os

from array2gif import write_gif
import numpy as np
import torch
from torch.utils.tensorboard import SummaryWriter

import gym_minigrid # Required import for env registration
from agents.agent import RandomAgent
from agents.ddqn import DDQNAgent, DDQNParams
from agents.ls_dreamer import LSDreamerParams, LatentShieldedDreamer
from envs.env import init_env, BasicEnv, MiniGridEnvWrapper
from utils import plot_training

AGENT_CHOICES = ["random", "ddqn", "ls-dreamer"]
ENV_CHOICES = ["basic", "unsafe-micro", "unsafe-small", "unsafe-med"]
MAX_EPISODE_LENGTH = 50
NUM_TRAINING_EPISODES = 100
NUM_TESTING_EPISODES = 10
VISUALISATION_EPISODES = 5

ddqn_params = (1000, 256, [32, 32, 64], 0.001, 100, 0.9, 0.9, 0.05, 25)


def init_agent(agent_type, env, args):
  if agent_type == "random":
    return RandomAgent(env.state_size, env.action_size)
  elif agent_type == "ddqn":
    params = DDQNParams(args.train_episodes, args.max_episode_length, *ddqn_params, encoding_size=32, cnn_channels=[8, 16, 16], cnn_kernels=[3, 3, 5], device=device)
    return DDQNAgent(env.state_size, env.action_size, params)
  elif agent_type == "ls-dreamer":
    params = LSDreamerParams(args, args.results_dir, episodes=args.train_episodes, test=True, test_interval=25, test_episodes=5, max_episode_length=args.max_episode_length, device=device)
    return LatentShieldedDreamer(params, env)
  else:
    raise ValueError(f"Agent Type '{agent_type}' not defined.")

def initialise(args):
  env = init_env(args)
  agent = init_agent(args.agent, env, args)
  return env, agent

def train_agent(env, agent, args):
  return agent.train(env, writer=args.writer)
    
def visualise_agent(env, agent, args):
  """Run agent in environment and visualise agent's path."""
  _, frames = agent.run_tests(args.vis_eps, env, args, visualise=True)

  print("Saving gif... ", end="")
  write_gif(np.array(frames), args.gif+".gif", fps=1/0.1)
  print("Done.")
  
if __name__ == "__main__":
  parser = argparse.ArgumentParser(description="Agent and Environment options")
  # Environment arguments
  parser.add_argument("--env", default="basic", choices=ENV_CHOICES, help="Environment Type")
  parser.add_argument("--max-episode-length", type=int, default=MAX_EPISODE_LENGTH, help="Maximum number of steps per episode")
  # Agent arguments
  parser.add_argument("--agent", default="random", choices=AGENT_CHOICES, help="Agent Type")
  parser.add_argument("--train-episodes", type=int, default=NUM_TRAINING_EPISODES, help="Number of episodes allocated for training the agent")
  parser.add_argument("--disable-cuda", action="store_true", help="Disable CUDA")
  # Script options
  parser.add_argument("--id", type=str, help="ID for results of run")
  parser.add_argument("--test-episodes", type=int, default=NUM_TESTING_EPISODES, help="Number of episodes to test the agent")
  parser.add_argument("--plot", type=str, help="Filename for training losses plot")
  parser.add_argument("--gif", type=str, help="Filename for visualisation episodes gif")
  parser.add_argument("--vis-eps", type=int, default=VISUALISATION_EPISODES, help="Number of episodes to visualise")

  args = parser.parse_args()

  # Set additional arguments
  global device
  device = torch.device("cuda" if torch.cuda.is_available() and not args.disable_cuda else "cpu") # Configuring Pytorch
  print("Using device:", device)

  results_dir = os.path.join('../results/', '{}_{}'.format(args.env, args.id))
  os.makedirs(results_dir, exist_ok=True)
  args.results_dir = results_dir

  summary_name = results_dir + "/{}_{}_log"
  writer = SummaryWriter(summary_name.format(args.env, args.id))
  args.writer = writer

  # Start running agent
  env, agent = initialise(args)
  train_agent(env, agent, args)
  # n_episodes, episode_rs, n_steps, train_losses = train_agent(env, agent, args)
  # plot_training(n_episodes, episode_rs, n_steps, train_losses, args.plot)
<<<<<<< HEAD
  agent.run_tests(args.test_episodes, env, args, print_logging=True)
  # visualise_agent(env, agent, args)
=======
  # agent.run_tests(args.test_episodes, env, args, print_logging=True)
  if args.gif != "":
    visualise_agent(env, agent, args)
>>>>>>> a56d2ea4
<|MERGE_RESOLUTION|>--- conflicted
+++ resolved
@@ -87,11 +87,6 @@
   train_agent(env, agent, args)
   # n_episodes, episode_rs, n_steps, train_losses = train_agent(env, agent, args)
   # plot_training(n_episodes, episode_rs, n_steps, train_losses, args.plot)
-<<<<<<< HEAD
   agent.run_tests(args.test_episodes, env, args, print_logging=True)
-  # visualise_agent(env, agent, args)
-=======
-  # agent.run_tests(args.test_episodes, env, args, print_logging=True)
   if args.gif != "":
-    visualise_agent(env, agent, args)
->>>>>>> a56d2ea4
+    visualise_agent(env, agent, args)