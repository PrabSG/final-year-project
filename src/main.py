import argparse

<<<<<<< HEAD
import torch

from agents.agent import RandomAgent
from agents.ddqn import DDQNAgent, DDQNParams
from env import BasicEnv
from utils import plot_training

AGENT_CHOICES = ["random", "ddqn"]
ENV_CHOICES = ["basic"]
MAX_EPISODE_LENGTH = 50

ddqn_params = (100, 100, 10000, 256, [32, 32, 64], 0.001, 100, 0.99, 0.9, 0.05, 10)
=======
import numpy as np

from agents.agent import RandomAgent
from envs.env import BasicEnv, MiniGridEnvWrapper
# from gym_minigrid.register import register

AGENT_CHOICES = ["random"]
ENV_CHOICES = ["basic", "unsafe-small", "unsafe-med"]
MAX_EPISODE_LENGTH = 100
MAX_TIME_STEPS = 100
VISUALISATION_EPISODES = 5
>>>>>>> ab8e3d37

def init_env(args):
  if args.env == "basic":
    return BasicEnv()
  elif args.env == "unsafe-small":
    return MiniGridEnvWrapper("MiniGrid-UnsafeCrossingN1-v0", max_steps=args.max_episode_length)
  elif args.env == "unsafe-med":
    return MiniGridEnvWrapper("MiniGrid-UnsafeCrossingN2-v0", max_steps=args.max_episode_length)
  else:
    raise ValueError(f"Environment Type '{args.env}' not defined.")

def init_agent(agent_type, env):
  if agent_type == "random":
<<<<<<< HEAD
    return RandomAgent(env.state_size, env.action_size, env.action_value_range)
  elif agent_type == "ddqn":
    params = DDQNParams(*ddqn_params, device=device)
    return DDQNAgent(env.state_size, env.action_size, params)
=======
    return RandomAgent(env.state_size, env.action_size)
>>>>>>> ab8e3d37
  else:
    raise ValueError(f"Agent Type '{agent_type}' not defined.")

def initialise(args):
  env = init_env(args)
  agent = init_agent(args.agent, env)
  return env, agent

<<<<<<< HEAD
def train_agent(env, agent, cl_args):
  return agent.train(env)
=======
def train_agent(env, agent, args):
  agent.train(env)
>>>>>>> ab8e3d37

def run_agent(env, agent, args):
  env.reset()
  agent.evaluate()

  timestep = 0

  trace = []

  observation = env.get_observation()
  str_grid = str(env)

  while not env.is_complete() and timestep <= args.max_episode_length:
    action = agent.choose_action(observation)
<<<<<<< HEAD
    new_observation, reward, _ = env.step(action)

    trace.append((observation, action, reward, new_observation))
    print("State:", observation, "Action:", action, "Reward:", reward, "New State:", new_observation)
=======
    new_observation, reward, done, _ = env.step(action)
    new_str_grid = str(env)

    trace.append((str_grid, action, reward, new_str_grid))
>>>>>>> ab8e3d37

    timestep += 1
    observation = new_observation
    str_grid = new_str_grid

<<<<<<< HEAD
=======
  for s, a, r, new_s in trace:
    print("State:\n", s, "\nAction:", a, "Reward:", r, "\nNew State:\n", new_s)

def visualise_agent(env, agent, args):
  """Run agent in environment and visualise agent's path."""
  if args.gif:
    from array2gif import write_gif
    frames = []

  # TODO: Add render function to environment interface to work with non-minigrid envs.
  env._env.render('human')

  for _ in range(args.vis_eps):
    obs = env.reset()

    while True:
      env._env.render('human')
      if args.gif:
        frames.append(np.moveaxis(env._env.render("rgb_array"), 2, 0))

      action = agent.choose_action(obs)
      obs, _, done, _ = env.step(action)
      if done or env._env.window.closed:
        break

    if env._env.window.closed:
        break

  if args.gif:
    print("Saving gif... ", end="")
    write_gif(np.array(frames), args.gif+".gif", fps=1/0.1)
    print("Done.")

>>>>>>> ab8e3d37
if __name__ == "__main__":
  parser = argparse.ArgumentParser(description="Agent and Environment options")
  # Environment arguments
  parser.add_argument("--env", default="basic", choices=ENV_CHOICES, help="Environment Type")
  parser.add_argument("--max-episode-length", type=int, default=MAX_EPISODE_LENGTH, help="Maximum number of steps per episode")
  # Agent arguments
  parser.add_argument("--agent", default="random", choices=AGENT_CHOICES, help="Agent Type")
<<<<<<< HEAD
  parser.add_argument("--disable-cuda", action="store_true", help="Disable CUDA")
  parser.add_argument("--max-episode-length", type=int, default=MAX_EPISODE_LENGTH, help="Maximum number of steps per episode")

  cl_args = parser.parse_args()

  global device
  device = torch.device("cuda" if torch.cuda.is_available() and not cl_args.disable_cuda else "cpu") # Configuring Pytorch

  env, agent = initialise(cl_args)
  n_episodes, episode_rs, n_steps, train_losses = train_agent(env, agent, cl_args)
  plot_training(n_episodes, episode_rs, n_steps, train_losses)
  run_agent(env, agent, cl_args)
=======
  # Script options
  parser.add_argument("--disable-cuda", action="store_false", help="Disable CUDA")
  parser.add_argument("--gif", type=str, help="Filename for visualisation episodes gif")
  parser.add_argument("--vis-eps", type=int, default=VISUALISATION_EPISODES, help="Number of episodes to visualise")

  args = parser.parse_args()
  
  env, agent = initialise(args)
  train_agent(env, agent, args)
  run_agent(env, agent, args)
  visualise_agent(env, agent, args)
>>>>>>> ab8e3d37
<|MERGE_RESOLUTION|>--- conflicted
+++ resolved
@@ -1,31 +1,19 @@
 import argparse
 
-<<<<<<< HEAD
+import numpy as np
 import torch
 
 from agents.agent import RandomAgent
 from agents.ddqn import DDQNAgent, DDQNParams
-from env import BasicEnv
+from envs.env import BasicEnv, MiniGridEnvWrapper
 from utils import plot_training
 
 AGENT_CHOICES = ["random", "ddqn"]
-ENV_CHOICES = ["basic"]
+ENV_CHOICES = ["basic", "unsafe-small", "unsafe-med"]
 MAX_EPISODE_LENGTH = 50
+VISUALISATION_EPISODES = 5
 
 ddqn_params = (100, 100, 10000, 256, [32, 32, 64], 0.001, 100, 0.99, 0.9, 0.05, 10)
-=======
-import numpy as np
-
-from agents.agent import RandomAgent
-from envs.env import BasicEnv, MiniGridEnvWrapper
-# from gym_minigrid.register import register
-
-AGENT_CHOICES = ["random"]
-ENV_CHOICES = ["basic", "unsafe-small", "unsafe-med"]
-MAX_EPISODE_LENGTH = 100
-MAX_TIME_STEPS = 100
-VISUALISATION_EPISODES = 5
->>>>>>> ab8e3d37
 
 def init_env(args):
   if args.env == "basic":
@@ -39,14 +27,10 @@
 
 def init_agent(agent_type, env):
   if agent_type == "random":
-<<<<<<< HEAD
-    return RandomAgent(env.state_size, env.action_size, env.action_value_range)
+    return RandomAgent(env.state_size, env.action_size)
   elif agent_type == "ddqn":
     params = DDQNParams(*ddqn_params, device=device)
     return DDQNAgent(env.state_size, env.action_size, params)
-=======
-    return RandomAgent(env.state_size, env.action_size)
->>>>>>> ab8e3d37
   else:
     raise ValueError(f"Agent Type '{agent_type}' not defined.")
 
@@ -55,13 +39,8 @@
   agent = init_agent(args.agent, env)
   return env, agent
 
-<<<<<<< HEAD
-def train_agent(env, agent, cl_args):
+def train_agent(env, agent, args):
   return agent.train(env)
-=======
-def train_agent(env, agent, args):
-  agent.train(env)
->>>>>>> ab8e3d37
 
 def run_agent(env, agent, args):
   env.reset()
@@ -76,24 +55,15 @@
 
   while not env.is_complete() and timestep <= args.max_episode_length:
     action = agent.choose_action(observation)
-<<<<<<< HEAD
-    new_observation, reward, _ = env.step(action)
+    new_observation, reward, done, _ = env.step(action)
 
-    trace.append((observation, action, reward, new_observation))
-    print("State:", observation, "Action:", action, "Reward:", reward, "New State:", new_observation)
-=======
-    new_observation, reward, done, _ = env.step(action)
     new_str_grid = str(env)
-
     trace.append((str_grid, action, reward, new_str_grid))
->>>>>>> ab8e3d37
 
     timestep += 1
     observation = new_observation
     str_grid = new_str_grid
 
-<<<<<<< HEAD
-=======
   for s, a, r, new_s in trace:
     print("State:\n", s, "\nAction:", a, "Reward:", r, "\nNew State:\n", new_s)
 
@@ -127,7 +97,6 @@
     write_gif(np.array(frames), args.gif+".gif", fps=1/0.1)
     print("Done.")
 
->>>>>>> ab8e3d37
 if __name__ == "__main__":
   parser = argparse.ArgumentParser(description="Agent and Environment options")
   # Environment arguments
@@ -135,29 +104,19 @@
   parser.add_argument("--max-episode-length", type=int, default=MAX_EPISODE_LENGTH, help="Maximum number of steps per episode")
   # Agent arguments
   parser.add_argument("--agent", default="random", choices=AGENT_CHOICES, help="Agent Type")
-<<<<<<< HEAD
   parser.add_argument("--disable-cuda", action="store_true", help="Disable CUDA")
   parser.add_argument("--max-episode-length", type=int, default=MAX_EPISODE_LENGTH, help="Maximum number of steps per episode")
-
-  cl_args = parser.parse_args()
-
-  global device
-  device = torch.device("cuda" if torch.cuda.is_available() and not cl_args.disable_cuda else "cpu") # Configuring Pytorch
-
-  env, agent = initialise(cl_args)
-  n_episodes, episode_rs, n_steps, train_losses = train_agent(env, agent, cl_args)
-  plot_training(n_episodes, episode_rs, n_steps, train_losses)
-  run_agent(env, agent, cl_args)
-=======
   # Script options
-  parser.add_argument("--disable-cuda", action="store_false", help="Disable CUDA")
   parser.add_argument("--gif", type=str, help="Filename for visualisation episodes gif")
   parser.add_argument("--vis-eps", type=int, default=VISUALISATION_EPISODES, help="Number of episodes to visualise")
 
   args = parser.parse_args()
-  
+
+  global device
+  device = torch.device("cuda" if torch.cuda.is_available() and not args.disable_cuda else "cpu") # Configuring Pytorch
+
   env, agent = initialise(args)
-  train_agent(env, agent, args)
+  n_episodes, episode_rs, n_steps, train_losses = train_agent(env, agent, args)
+  plot_training(n_episodes, episode_rs, n_steps, train_losses)
   run_agent(env, agent, args)
-  visualise_agent(env, agent, args)
->>>>>>> ab8e3d37
+  visualise_agent(env, agent, args)