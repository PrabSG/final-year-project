--- conflicted
+++ resolved
@@ -150,9 +150,6 @@
     self.metrics = {
       'steps': [], 'episodes': [], 'train_rewards': [], 'test_episodes': [], 'test_rewards': [],
       'observation_loss': [], 'reward_loss': [], 'kl_loss': [], 'actor_loss': [], 'value_loss': [],
-<<<<<<< HEAD
-      'violation_loss': [], 'cum_num_violations': []
-=======
       'violation_loss': [], 'cum_num_violations': [],
       'metric_titles': {
         'train_rewards': 'Total Training Episode Reward',
@@ -165,7 +162,6 @@
         'violation_loss': 'Violation Loss',
         'cum_num_violations': 'Cumulative Number of Violations'
       }
->>>>>>> c0877685
     }
 
     # Initialise epsilon for linear decay
@@ -400,15 +396,9 @@
     self.metrics['steps'].append(t + self.metrics['steps'][-1])
     self.metrics['episodes'].append(episode)
     self.metrics['train_rewards'].append(total_reward)
-<<<<<<< HEAD
-    self.metrics['cum_num_violations'].append((episode, self.metrics['cum_num_violations'][-1] + violations))
-    lineplot(self.metrics['episodes'][-len(self.metrics['train_rewards']):], self.metrics['train_rewards'], 'train_rewards', self.params.results_dir)
-    lineplot([x for x, y in self.metrics['cum_num_violations']], [y for x, y in self.metrics['cum_num_violations']], 'cum_num_violations', self.params.results_dir)
-=======
     self.metrics['cum_num_violations'].append(self.metrics['cum_num_violations'][-1] + violations)
     # lineplot(self.metrics['episodes'][-len(self.metrics['train_rewards']):], self.metrics['train_rewards'], 'train_rewards', self.params.results_dir)
     # lineplot([x for x, y in self.metrics['cum_num_violations']], [y for x, y in self.metrics['cum_num_violations']], 'cum_num_violations', self.params.results_dir)
->>>>>>> c0877685
 
   def _test_agent(self, env, episode):
 
@@ -442,11 +432,7 @@
         self.D.append(observation, action, reward, violation, done)
         observation = next_observation
         t += 1
-<<<<<<< HEAD
-      self.metrics['cum_num_violations'].append((s, self.metrics['cum_num_violations'][-1] + violation_count))
-=======
       self.metrics['cum_num_violations'].append(self.metrics['cum_num_violations'][-1] + violation_count)
->>>>>>> c0877685
       self.metrics['steps'].append(t * self.params.action_repeat + (0 if len(self.metrics['steps']) == 0 else self.metrics['steps'][-1]))
       self.metrics['episodes'].append(s)
       self.metrics['observation_loss'].append(0)
@@ -507,9 +493,6 @@
       if writer is not None:
         writer.add_scalar("train_reward", self.metrics['train_rewards'][-1], self.metrics['steps'][-1])
         writer.add_scalar("train/episode_reward", self.metrics['train_rewards'][-1], self.metrics['steps'][-1] * self.params.action_repeat)
-<<<<<<< HEAD
-        writer.add_scalar("episodic/cum_num_violations", self.metrics["cum_num_violations"][-1][1], episode)
-=======
         # Episodic plotting
         writer.add_scalar("episodic/train_reward", self.metrics["train_rewards"][-1], episode)
         writer.add_scalar("episodic/cum_num_violations", self.metrics["cum_num_violations"][-1], episode)
@@ -520,18 +503,13 @@
         writer.add_scalar("episodic/value_loss", self.metrics['value_loss'][-1], episode)
         writer.add_scalar("episodic/violation_loss", self.metrics["violation_loss"][-1], episode)
         # Num optimisation step plotting
->>>>>>> c0877685
         writer.add_scalar("opt_steps/observation_loss", self.metrics['observation_loss'][-1], self.metrics['steps'][-1])
         writer.add_scalar("opt_steps/reward_loss", self.metrics['reward_loss'][-1], self.metrics['steps'][-1])
         writer.add_scalar("opt_steps/kl_loss", self.metrics['kl_loss'][-1], self.metrics['steps'][-1])
         writer.add_scalar("opt_steps/actor_loss", self.metrics['actor_loss'][-1], self.metrics['steps'][-1])
         writer.add_scalar("opt_steps/value_loss", self.metrics['value_loss'][-1], self.metrics['steps'][-1])
         writer.add_scalar("opt_steps/violation_loss", self.metrics["violation_loss"][-1], self.metrics["steps"][-1])
-<<<<<<< HEAD
-      print("episodes: {}, total_steps: {}, train_reward: {}, total_violations: {} ".format(self.metrics['episodes'][-1], self.metrics['steps'][-1], self.metrics['train_rewards'][-1], self.metrics['cum_num_violations'][-1][1]))
-=======
       print("episodes: {}, total_steps: {}, train_reward: {}, total_violations: {} ".format(self.metrics['episodes'][-1], self.metrics['steps'][-1], self.metrics['train_rewards'][-1], self.metrics['cum_num_violations'][-1]))
->>>>>>> c0877685
 
       # Checkpoint models
       if episode % self.params.checkpoint_interval == 0:
