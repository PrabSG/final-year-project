import math

from array2gif import write_gif
import matplotlib.pyplot as plt
import numpy as np

class DimensionError(IndexError):
  def __init__(self, expected, given, *args: object) -> None:
    self.message = f"Invalid dimensions. Expected {expected}, given {given}"
    super().__init__(self.message, *args)

def exp_decay_epsilon(eps_start, eps_end, eps_decay):
  def exp_eps_func(episode_num):
    return eps_end + (eps_start - eps_end) * \
        math.exp(-1. * episode_num / eps_decay)

  return exp_eps_func

def plot_training(n_episodes, episode_rs, n_steps, train_losses, filename):
  fig, axs = plt.subplots(2, figsize=(8, 6))
  axs[0].plot(range(n_episodes), episode_rs, label="Episode Rewards")
  axs[0].set_title("Episode Rewards")
  axs[1].plot(range(n_steps), train_losses, label="Training Losses")
  axs[1].set_title("Training Losses")

  plt.show()
  plt.savefig(filename)

def visualise_agent(env, agent, args, episode=None):
  """Run agent in environment and visualise agent's path."""
  _, frames = agent.run_tests(args.vis_eps, env, args, visualise=True, episode=episode)

  if episode is None:
<<<<<<< HEAD
    filename = "vis_final.gif"
  else:
    filename = f"vis_ep_{episode}.gif"
=======
    filename = "/vis_final.gif"
  else:
    filename = f"/vis_ep_{episode}.gif"
>>>>>>> e5c86927

  print("Saving gif... ", end="")
  write_gif(np.array(frames), args.results_dir + filename, fps=1/0.1)
  print("Done.")<|MERGE_RESOLUTION|>--- conflicted
+++ resolved
@@ -31,15 +31,9 @@
   _, frames = agent.run_tests(args.vis_eps, env, args, visualise=True, episode=episode)
 
   if episode is None:
-<<<<<<< HEAD
-    filename = "vis_final.gif"
-  else:
-    filename = f"vis_ep_{episode}.gif"
-=======
     filename = "/vis_final.gif"
   else:
     filename = f"/vis_ep_{episode}.gif"
->>>>>>> e5c86927
 
   print("Saving gif... ", end="")
   write_gif(np.array(frames), args.results_dir + filename, fps=1/0.1)
